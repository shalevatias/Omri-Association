--- conflicted
+++ resolved
@@ -45,18 +45,6 @@
 """
 
 import logging
-<<<<<<< HEAD
-from typing import Dict, Any, Tuple
-from google_sheets_io import load_all_data, check_service_account_validity
-from data_processing import calculate_monthly_budget, calculate_donor_statistics, calculate_widow_statistics
-from alerts import check_budget_alerts, check_data_quality_alerts, check_widows_alerts, check_donations_alerts
-from ui.dashboard_sections import create_budget_section, create_donors_section, create_widows_section, create_widows_table_section, create_network_section, create_residential_breakdown_section
-from ui.dashboard_layout import create_reports_section
-from ui.components.headers import create_page_title
-from ui.components.modern_dashboard import create_modern_overview_section, create_modern_charts_section, create_modern_recent_activity_section
-from ui.components.responsive_design import create_responsive_container, create_mobile_navigation, create_touch_friendly_buttons, create_responsive_typography, create_responsive_spacing
-from ui.components.micro_interactions import create_loading_animations, create_hover_effects, create_focus_states, create_transition_animations, create_interactive_feedback
-=======
 import textwrap
 from typing import Dict, Tuple
 
@@ -68,7 +56,7 @@
     calculate_monthly_budget,
     calculate_widow_statistics,
 )
-from google_sheets_io import check_service_account_validity
+from google_sheets_io import check_service_account_validity, load_all_data
 from services.sheets import fetch_dashboard_frames
 from ui.components.headers import create_page_title
 from ui.components.micro_interactions import (
@@ -99,6 +87,7 @@
     create_widows_section,
     create_widows_table_section,
 )
+from ui.dashboard_layout import create_reports_section
 
 
 def _format_currency(value: float | int | None) -> str:
@@ -117,7 +106,6 @@
     sign = "+" if delta >= 0 else "-"
     return f"{sign}₪{abs(delta):,.0f}"
 
->>>>>>> 76453ba0
 
 def load_dashboard_data() -> Tuple[pd.DataFrame, pd.DataFrame, pd.DataFrame, pd.DataFrame]:
     """Load all dashboard data from Google Sheets with enhanced loading states and error handling"""
@@ -366,59 +354,9 @@
                 'support_distribution': {},
                 'monthly_support': []
             }
-<<<<<<< HEAD
-        
-        # Create main tabs using Streamlit's native tabs
-        tab1, tab2, tab3, tab4, tab5, tab6 = st.tabs([
-            "🏠 דף הבית", 
-            "💰 תקציב", 
-            "👥 תורמים", 
-            "👩 אלמנות", 
-            "🕸️ מפת קשרים", 
-            "🏘️ אזורי מגורים"
-        ])
-        
-        with tab1:
-            # Modern overview section
-            create_modern_overview_section(budget_status, donor_stats, widow_stats)
-            
-            # Modern charts section - only if we have data
-            if (expenses_df is not None and not expenses_df.empty) or (donations_df is not None and not donations_df.empty):
-                create_modern_charts_section(expenses_df, donations_df, donations_df, almanot_df)
-            else:
-                st.info("ℹ️ אין נתונים להצגת תרשימים")
-            
-            # Modern recent activity section - only if we have data
-            if (expenses_df is not None and not expenses_df.empty) or (donations_df is not None and not donations_df.empty):
-                create_modern_recent_activity_section(expenses_df, donations_df)
-            else:
-                st.info("ℹ️ אין נתונים להצגת פעילות אחרונה")
-            
-            # Reports section - data export and reporting
-            create_reports_section(expenses_df, donations_df, almanot_df)
-        
-        with tab2:
-            create_budget_section(expenses_df, donations_df, budget_status)
-
-        with tab3:
-            create_donors_section(donations_df, donor_stats)
-
-        with tab4:
-            create_widows_section(almanot_df, widow_stats)
-            create_widows_table_section(almanot_df)
-
-        with tab5:
-            create_network_section(expenses_df, donations_df, almanot_df, investors_df)
-
-        with tab6:
-            create_residential_breakdown_section(almanot_df, donations_df)
-        
-        
-=======
-
-
-
->>>>>>> 76453ba0
+
+
+
     except Exception as e:
         import traceback
         st.error(f"❌ שגיאה כללית: {str(e)}")
