--- conflicted
+++ resolved
@@ -6,19 +6,12 @@
 
 import logging
 import re
-<<<<<<< HEAD
-from typing import Dict, Any
-from data_processing import calculate_monthly_budget, calculate_donor_statistics, calculate_widow_statistics
-from data_visualization import create_monthly_trends, create_budget_distribution_chart, create_donor_contribution_chart, create_widows_support_chart
-from ui.dashboard_layout import create_three_column_layout, add_spacing
-from ui.components.layout_system import create_section_header, create_metric_card, create_metrics_grid
-from ui.components.forms import create_filter_group, create_accessible_checkbox
-=======
 from typing import Dict
 
 import pandas as pd
 import streamlit as st
 
+from data_processing import calculate_donor_statistics, calculate_monthly_budget, calculate_widow_statistics
 from data_visualization import (
     create_budget_distribution_chart,
     create_donor_contribution_chart,
@@ -31,7 +24,6 @@
     create_simple_section_header,
 )
 from ui.dashboard_layout import add_spacing, create_three_column_layout
->>>>>>> 76453ba0
 
 
 def _get_amount_column(df: pd.DataFrame) -> str:
@@ -45,13 +37,7 @@
 
 def create_overview_section(expenses_df: pd.DataFrame, donations_df: pd.DataFrame, donor_stats: Dict, widow_stats: Dict):
     """Create the dashboard overview section with key metrics"""
-<<<<<<< HEAD
-    create_section_header("📊 סקירה כללית", "סקירה מקיפה של מצב העמותה")
-    
-=======
     create_simple_section_header("📊 סקירה כללית", description="סקירה מקיפה של מצב העמותה")
-
->>>>>>> 76453ba0
     # 1. FINANCIAL OVERVIEW (Most important - money flow)
     st.markdown("#### 💰 סקירה פיננסית")
 
@@ -102,13 +88,7 @@
             'trend': '+3%' if utilization_rate > 0 else None
         }
     ]
-<<<<<<< HEAD
-    
-    create_metrics_grid(financial_metrics, 4)
-=======
-
     create_simple_metric_row(financial_metrics, 4)
->>>>>>> 76453ba0
     add_spacing(2)
 
     # 2. ORGANIZATIONAL METRICS (People and impact)
@@ -130,24 +110,12 @@
             'trend': '+1' if widow_stats.get('total_widows', 0) > 0 else None
         }
     ]
-<<<<<<< HEAD
-    
-    create_metrics_grid(org_metrics, 2)
-=======
-
     create_simple_metric_row(org_metrics, 2)
->>>>>>> 76453ba0
     add_spacing(2)
 
 def create_budget_section(expenses_df: pd.DataFrame, donations_df: pd.DataFrame, budget_status: Dict, context: str = "budget"):
     """Create the budget management section"""
-<<<<<<< HEAD
-    create_section_header("💰 ניהול תקציב", "ניהול תקציב חודשי והוצאות")
-    
-=======
     create_simple_section_header("💰 ניהול תקציב")
-
->>>>>>> 76453ba0
     # Check if budget_status is valid
     if budget_status and isinstance(budget_status, dict) and len(budget_status) > 0:
         try:
@@ -202,13 +170,7 @@
 
 def create_donors_section(donations_df: pd.DataFrame, donor_stats: Dict):
     """Create the donors management section"""
-<<<<<<< HEAD
-    create_section_header("👥 ניהול תורמים", "סקירה מקיפה של תורמי העמותה")
-    
-=======
     create_simple_section_header("👥 ניהול תורמים")
-
->>>>>>> 76453ba0
     # Donor Charts (no duplicate metrics)
     try:
         donor_fig = create_donor_contribution_chart(donations_df)
@@ -224,19 +186,13 @@
 
 def create_widows_section(almanot_df: pd.DataFrame, widow_stats: Dict):
     """Create the widows management section"""
-<<<<<<< HEAD
-    create_section_header("👩 ניהול אלמנות", "ניהול ותמיכה באלמנות העמותה")
+    create_simple_section_header("👩 ניהול אלמנות")
     
-    # Import widow data button (simplified)
-=======
-    create_simple_section_header("👩 ניהול אלמנות")
-
     # Add widow import section
     st.markdown("#### 📥 ייבוא נתוני אלמנות חדשות")
     st.markdown("ייבוא נתונים מהגיליון החדש עם שיוך תורמים")
-
+    
     # Import widow data button
->>>>>>> 76453ba0
     if st.button("📥 ייבא נתוני אלמנות חדשות", use_container_width=True):
         try:
             from widow_import import create_widow_import_section
@@ -261,13 +217,7 @@
             'help': 'סך תמיכה חודשית באלמנות'
         }
     ]
-<<<<<<< HEAD
-    
-    create_metrics_grid(widow_metrics, 2)
-=======
-
     create_simple_metric_row(widow_metrics, 2)
->>>>>>> 76453ba0
     add_spacing(2)
 
     # Widow Charts (no duplicate metrics)
@@ -307,13 +257,7 @@
 
 def create_widows_table_section(almanot_df: pd.DataFrame):
     """Create the complete widows table section"""
-<<<<<<< HEAD
-    create_section_header("👩 טבלת כל האלמנות", "רשימה מפורטת של כל האלמנות")
-    
-=======
     create_simple_section_header("👩 טבלת כל האלמנות")
-
->>>>>>> 76453ba0
     try:
         # Show all widows with key information
         display_columns = ['שם', 'מספר ילדים', 'סכום חודשי', 'תורם']
@@ -334,13 +278,7 @@
 
 def create_residential_breakdown_section(almanot_df: pd.DataFrame, donations_df: pd.DataFrame):
     """Create residential areas breakdown section"""
-<<<<<<< HEAD
-    create_section_header("🏘️ פילוח של אזורי מגורים", "ניתוח גיאוגרפי של תורמים ואלמנות")
-    
-=======
     create_simple_section_header("🏘️ פילוח של אזורי מגורים")
-
->>>>>>> 76453ba0
     # For now, we'll create a mock breakdown since we don't have address data
     # This can be enhanced when address data becomes available
 
@@ -434,13 +372,7 @@
 
 def create_network_section(expenses_df: pd.DataFrame, donations_df: pd.DataFrame, almanot_df: pd.DataFrame, investors_df: pd.DataFrame):
     """Create the network visualization section with all our improvements"""
-<<<<<<< HEAD
-    create_section_header("🕸️ מפת קשרים", "ויזואליזציה של קשרים בין תורמים ואלמנות")
-    
-=======
     create_simple_section_header("🕸️ מפת קשרים")
-
->>>>>>> 76453ba0
     # Enhanced filter controls with accessibility
     filter_configs = [
         {
