def create_modern_navbar(active_section: str = "overview"):
    """Create a modern navigation bar/header for the dashboard."""
    nav_items = [
        {"id": "overview", "label": "סקירה", "icon": "🏠"},
        {"id": "charts", "label": "תרשימים", "icon": "📊"},
        {"id": "activity", "label": "פעילות", "icon": "🕒"},
        {"id": "alerts", "label": "התראות", "icon": "⚠️"},
    ]
    nav_html = """
    <nav class="modern-navbar">
        <div class="navbar-brand">עמותת עמרי</div>
        <ul class="navbar-list">
    """
    import streamlit as st
    nav_html_items = ""
    for item in nav_items:
        active_class = "active" if item["id"] == active_section else ""
        nav_html_items += (
            f"<li class='navbar-item {active_class}'>"
            f"<a href='#' class='navbar-link' onclick=\"window.location.hash='#{{}}';window.location.reload();return false;\">{{}} {{}}</a></li>".format(item['id'], item['icon'], item['label'])
        )
    nav_html += nav_html_items
    nav_html += """
        </ul>
    </nav>
    <style>
    .modern-navbar {
        display: flex;
        align-items: center;
        justify-content: space-between;
        background: #fff;
        border-bottom: 1px solid #e5e7eb;
        padding: 1rem 2rem;
        margin-bottom: 2rem;
        font-family: inherit;
        position: sticky;
        top: 0;
        z-index: 100;
    }
    .navbar-brand {
        font-size: 1.5rem;
        font-weight: 700;
        color: #2563eb;
        letter-spacing: 0.02em;
    }
    .navbar-list {
        display: flex;
        gap: 2rem;
        list-style: none;
        margin: 0;
        padding: 0;
    }
    .navbar-item {}
    .navbar-link {
        text-decoration: none;
        color: #374151;
        font-size: 1.1rem;
        font-weight: 500;
        padding: 0.5rem 1rem;
        border-radius: 0.5rem;
        transition: background 0.2s, color 0.2s;
    }
    .navbar-item.active .navbar-link,
    .navbar-link:hover {
        background: #2563eb;
        color: #fff;
    }
    </style>
    """
    st.markdown(nav_html, unsafe_allow_html=True)
#!/usr/bin/env python3
"""
Modern Layout System for Omri Association Dashboard
Responsive layout components and grid system
"""

import streamlit as st

from ui.design_system.modern_tokens import ModernDesignSystem


def create_modern_sidebar():
    """Create a modern sidebar navigation"""

    sidebar_html = """
    <div class="sidebar-modern">
        <div class="sidebar-header">
            <h1 class="sidebar-title">עמותת עמרי</h1>
            <p class="sidebar-subtitle">מערכת ניהול</p>
        </div>
        <nav class="sidebar-nav">
            <ul class="nav-list">
                <li class="nav-item active">
                    <a href="#" class="nav-link">
                        <span class="nav-icon">🏠</span>
                        <span class="nav-text">דף הבית</span>
                    </a>
                </li>
                <li class="nav-item">
                    <a href="#" class="nav-link">
                        <span class="nav-icon">💰</span>
                        <span class="nav-text">תקציב</span>
                    </a>
                </li>
                <li class="nav-item">
                    <a href="#" class="nav-link">
                        <span class="nav-icon">👥</span>
                        <span class="nav-text">תורמים</span>
                    </a>
                </li>
                <li class="nav-item">
                    <a href="#" class="nav-link">
                        <span class="nav-icon">👩</span>
                        <span class="nav-text">אלמנות</span>
                    </a>
                </li>
                <li class="nav-item">
                    <a href="#" class="nav-link">
                        <span class="nav-icon">🕸️</span>
                        <span class="nav-text">מפת קשרים</span>
                    </a>
                </li>
                <li class="nav-item">
                    <a href="#" class="nav-link">
                        <span class="nav-icon">🏘️</span>
                        <span class="nav-text">אזורי מגורים</span>
                    </a>
                </li>
            </ul>
        </nav>
    </div>
    """

    st.markdown(sidebar_html, unsafe_allow_html=True)

def create_modern_header():
    """Create a modern dashboard header"""

    header_html = """
    <div class="modern-header">
        <div class="header-content">
            <div class="header-title">
                <h1>מערכת ניהול עמותת עמרי</h1>
                <p>סקירה מקיפה של מצב העמותה</p>
            </div>
            <div class="header-actions">
                <button class="header-button">🔄 רענן נתונים</button>
                <button class="header-button">⚙️ הגדרות</button>
            </div>
        </div>
    </div>
    """

    st.markdown(header_html, unsafe_allow_html=True)

def create_responsive_grid(items: list, columns: int = 4):
    """Create a responsive grid layout"""

    # Determine responsive columns based on screen size
    if columns == 4:
        pass
    elif columns == 3:
        pass
    elif columns == 2:
        pass
    else:
        pass

    # Create columns
    cols = st.columns(columns)

    return cols

def create_card_section(title: str, content: str, actions: list = None):
    """Create a card section with title and content"""

    actions_html = ""
    if actions:
        actions_html = f'<div class="card-actions">{"".join(actions)}</div>'

    section_html = f"""
    <div class="card-section">
        <div class="card-section-header">
            <h3 class="card-section-title">{title}</h3>
            {actions_html}
        </div>
        <div class="card-section-content">
            {content}
        </div>
    </div>
    """

    st.markdown(section_html, unsafe_allow_html=True)

def create_modern_alert(message: str, alert_type: str = "info"):
    """Create a modern alert component"""

    # Map alert types to colors
    alert_colors = {
        'info': ModernDesignSystem.COLORS['info'],
        'success': ModernDesignSystem.COLORS['success'],
        'warning': ModernDesignSystem.COLORS['warning'],
        'error': ModernDesignSystem.COLORS['error']
    }

    alert_icons = {
        'info': 'ℹ️',
        'success': '✅',
        'warning': '⚠️',
        'error': '❌'
    }

    color = alert_colors.get(alert_type, ModernDesignSystem.COLORS['info'])
    icon = alert_icons.get(alert_type, 'ℹ️')

    alert_html = f"""
    <div class="modern-alert" style="border-left: 4px solid {color};">
        <div class="alert-content">
            <span class="alert-icon">{icon}</span>
            <span class="alert-message">{message}</span>
        </div>
    </div>
    """

    st.markdown(alert_html, unsafe_allow_html=True)

def create_modern_button(text: str, button_type: str = "primary", size: str = "md"):
    """Create a modern button component"""

    # Button type styles
    button_styles = {
        'primary': 'background: var(--primary); color: white;',
        'secondary': 'background: var(--gray-100); color: var(--gray-700);',
        'success': 'background: var(--success); color: white;',
        'warning': 'background: var(--warning); color: white;',
        'error': 'background: var(--error); color: white;'
    }

    # Button sizes
    button_sizes = {
        'sm': 'padding: var(--space-1) var(--space-3); font-size: var(--text-sm);',
        'md': 'padding: var(--space-2) var(--space-4); font-size: var(--text-base);',
        'lg': 'padding: var(--space-3) var(--space-6); font-size: var(--text-lg);'
    }

    style = button_styles.get(button_type, button_styles['primary'])
    size_style = button_sizes.get(size, button_sizes['md'])

    button_html = f"""
    <button class="modern-button" style="{style} {size_style}">
        {text}
    </button>
    """

    st.markdown(button_html, unsafe_allow_html=True)

def create_modern_progress_bar(progress: float, label: str = None):
    """Create a modern progress bar"""

    progress_html = f"""
    <div class="modern-progress">
        {f'<div class="progress-label">{label}</div>' if label else ''}
        <div class="progress-bar">
            <div class="progress-fill" style="width: {progress}%;"></div>
        </div>
        <div class="progress-text">{progress:.1f}%</div>
    </div>
    """

    st.markdown(progress_html, unsafe_allow_html=True)

def create_section_header(title: str, subtitle: str = None, actions: list = None):
    """Create a modern section header"""
    actions_html = ""
    if actions:
        actions_html = f'<div class="section-actions">{"".join(actions)}</div>'

    subtitle_html = f'<p class="section-subtitle">{subtitle}</p>' if subtitle else ''

    header_html = f"""
    <div class="section-header-modern">
        <div class="section-header-content">
            <h2 class="section-title">{title}</h2>
            {subtitle_html}
        </div>
        {actions_html}
    </div>
    """
    st.markdown(header_html, unsafe_allow_html=True)

def create_metrics_grid(metrics: list, columns: int = 4):
    """Create a responsive metrics grid"""
    cols = st.columns(columns)
    for i, metric in enumerate(metrics):
        with cols[i]:
            create_metric_card(
                title=metric['title'],
                value=metric['value'],
                change=metric.get('change'),
                change_type=metric.get('change_type', 'neutral'),
                icon=metric.get('icon')
            )

def create_metric_card(title: str, value: str, change: str = None,
                      change_type: str = "positive", icon: str = None):
    """Create a modern metric card with proper styling"""

    # Determine change color and icon
    change_colors = {
        'positive': ModernDesignSystem.COLORS['success'],
        'negative': ModernDesignSystem.COLORS['error'],
        'neutral': ModernDesignSystem.COLORS['gray_600'],
        'warning': ModernDesignSystem.COLORS['warning']
    }

    change_icons = {
        'positive': '↗️',
        'negative': '↘️',
        'neutral': '→',
        'warning': '⚠️'
    }

    change_color = change_colors.get(change_type, ModernDesignSystem.COLORS['gray_600'])
    change_icon = change_icons.get(change_type, '→')

    icon_html = f'<span class="metric-card-icon">{icon}</span>' if icon else ''
    change_html = f'''<div class="metric-card-change" style="color: {change_color}">
        {change_icon} {change}
    </div>''' if change else ''
<<<<<<< HEAD
    
    # Escape HTML in value to prevent raw HTML display
    import html
    escaped_value = html.escape(str(value))
    
=======

>>>>>>> 76453ba0
    card_html = f"""
    <div class="metric-card-modern">
        <div class="metric-card-header">
            <span class="metric-card-title">{title}</span>
            {icon_html}
        </div>
        <div class="metric-card-value">{escaped_value}</div>
        {change_html}
    </div>
    """
    st.markdown(card_html, unsafe_allow_html=True)


<|MERGE_RESOLUTION|>--- conflicted
+++ resolved
@@ -327,22 +327,13 @@
     change_html = f'''<div class="metric-card-change" style="color: {change_color}">
         {change_icon} {change}
     </div>''' if change else ''
-<<<<<<< HEAD
-    
-    # Escape HTML in value to prevent raw HTML display
-    import html
-    escaped_value = html.escape(str(value))
-    
-=======
-
->>>>>>> 76453ba0
     card_html = f"""
     <div class="metric-card-modern">
         <div class="metric-card-header">
             <span class="metric-card-title">{title}</span>
             {icon_html}
         </div>
-        <div class="metric-card-value">{escaped_value}</div>
+        <div class="metric-card-value">{value}</div>
         {change_html}
     </div>
     """
